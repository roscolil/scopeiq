--- conflicted
+++ resolved
@@ -43,15 +43,12 @@
   DropdownMenuItem,
   DropdownMenuTrigger,
 } from '@/components/ui/dropdown-menu'
-<<<<<<< HEAD
 import { ProjectForm } from '@/components/projects/ProjectForm'
 import { toast } from '@/components/ui/use-toast'
-=======
 import { routes } from '@/utils/ui/navigation'
 import { projectService, documentService } from '@/services/data/hybrid'
 import { documentDeletionEvents } from '@/services/utils/document-events'
 import { usePrefetch } from '@/utils/performance'
->>>>>>> 09c44895
 
 // Component
 const ProjectDetails = () => {
