import React from 'react'
import { Link } from 'react-router-dom'
import { FilePlus, Heart, HardHat } from 'lucide-react'

export const Footer = () => {
  const currentYear = new Date().getFullYear()

  return (
    <footer className="border-t border-white/20 py-8 md:py-12 bg-transparent backdrop-blur-sm">
      <div className="container-2xl">
        <div className="flex flex-col items-center justify-between gap-6 md:gap-0 lg:flex-row">
          {/* Brand */}
          <div className="flex items-center gap-3 order-2 md:order-1">
            <div className="relative">
<<<<<<< HEAD
              <HardHat className="h-6 w-6 text-emerald-400" />
=======
              <img
                src="/hammer-green.svg"
                alt="Jack of All Trades"
                className="h-8 w-8"
                draggable={false}
              />
>>>>>>> b56e7e9a
              {/* <div className="absolute -top-1 -right-1 w-2 h-2 bg-cyan-400 rounded-full opacity-80" /> */}
            </div>
            <div className="flex items-center gap-2">
              <span className="font-bold bg-gradient-to-r from-emerald-400 to-cyan-400 bg-clip-text text-transparent">
                Jack of All Trades
              </span>
              <span className="text-xs text-gray-400 font-medium">
                © {currentYear}
              </span>
            </div>
          </div>

          {/* Links */}
          <div className="flex flex-col sm:flex-row items-center gap-4 sm:gap-6 md:gap-8 order-1 md:order-2">
            <Link
              to="/our-team"
              className="text-sm text-gray-300 hover:text-white transition-colors duration-200 font-medium"
            >
              Our Team
            </Link>
            <Link
              to="/work-with-us"
              className="text-sm text-gray-300 hover:text-white transition-colors duration-200 font-medium"
            >
              Work With Us
            </Link>
            <Link
              to="/terms"
              className="text-sm text-gray-300 hover:text-white transition-colors duration-200 font-medium"
            >
              Terms
            </Link>
            <Link
              to="/privacy"
              className="text-sm text-gray-300 hover:text-white transition-colors duration-200 font-medium"
            >
              Privacy
            </Link>
            <Link
              to="/contact"
              className="text-sm text-gray-300 hover:text-white transition-colors duration-200 font-medium"
            >
              Contact
            </Link>
          </div>
        </div>
      </div>
    </footer>
  )
}<|MERGE_RESOLUTION|>--- conflicted
+++ resolved
@@ -12,16 +12,12 @@
           {/* Brand */}
           <div className="flex items-center gap-3 order-2 md:order-1">
             <div className="relative">
-<<<<<<< HEAD
-              <HardHat className="h-6 w-6 text-emerald-400" />
-=======
               <img
                 src="/hammer-green.svg"
                 alt="Jack of All Trades"
                 className="h-8 w-8"
                 draggable={false}
               />
->>>>>>> b56e7e9a
               {/* <div className="absolute -top-1 -right-1 w-2 h-2 bg-cyan-400 rounded-full opacity-80" /> */}
             </div>
             <div className="flex items-center gap-2">
