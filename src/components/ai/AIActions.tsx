--- conflicted
+++ resolved
@@ -202,18 +202,6 @@
     scrollToBottom()
   }, [chatHistory])
 
-<<<<<<< HEAD
-  // Reset duplicate guards whenever a new dictation session starts
-  useEffect(() => {
-    const onDictationStart = () => {
-      console.log('[dictation] start → resetting duplicate guards')
-      setLastProcessedTranscript('')
-      setAndroidTranscriptHistory([])
-    }
-    window.addEventListener('dictation:start', onDictationStart)
-    return () => window.removeEventListener('dictation:start', onDictationStart)
-  }, [])
-=======
   // Register callback for nova-sonic playback completion
   useEffect(() => {
     const unsubscribe = novaSonic.onPlaybackComplete(() => {
@@ -242,7 +230,6 @@
       unsubscribe()
     }
   }, [shouldResumeListening, toast])
->>>>>>> b56e7e9a
 
   // Use semantic search hook for real search functionality
   const {
@@ -363,29 +350,7 @@
         // Clear speaking text and voice state when audio finishes
         setCurrentSpeakingText('')
         setIsVoicePlaying(false)
-<<<<<<< HEAD
-        console.log('🔄 Voice playing set to false')
-        try {
-          window.dispatchEvent(new CustomEvent('ai:speech:complete'))
-        } catch {
-          /* noop */
-        }
-        // If something was queued while we were speaking, play it next
-        if (queuedSpeechRef.current && audioUnlockedRef.current) {
-          const next = queuedSpeechRef.current
-          queuedSpeechRef.current = null
-          setTimeout(() => {
-            console.log(
-              '▶️ Playing queued voice response after previous finished',
-            )
-            speakWithStateTracking(next.prompt, next.options).catch(
-              console.error,
-            )
-          }, 75)
-        }
-=======
         console.log('🔄 Voice playing set to false in finally block')
->>>>>>> b56e7e9a
       }
     },
     [isListening, silenceTimer, isVoicePlaying],
@@ -2063,19 +2028,11 @@
                 }}
               />
 
-<<<<<<< HEAD
-              {/* Show text being spoken (desktop) */}
-              {currentSpeakingText && (
-                <div className="mt-2 p-3 bg-blue-50 border border-blue-200 rounded-lg hidden md:block">
-                  <div className="flex items-center gap-2 text-blue-700 text-sm font-medium mb-1">
-                    <div className="w-2 h-2 bg-blue-600 rounded-full animate-pulse"></div>
-=======
               {/* Show text being spoken */}
               {/* {currentSpeakingText && (
                 <div className="mt-2 p-3 bg-secondary/10 border border-secondary/30 rounded-lg hidden md:block">
                   <div className="flex items-center gap-2 text-foreground text-sm font-medium mb-1">
                     <div className="w-2 h-2 bg-primary rounded-full animate-pulse"></div>
->>>>>>> b56e7e9a
                     AI is speaking:
                   </div>
                   <div className="text-foreground text-sm leading-relaxed">
