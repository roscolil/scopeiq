--- conflicted
+++ resolved
@@ -1385,11 +1385,7 @@
               })
             }
           },
-<<<<<<< HEAD
           isMobile ? 1500 : 1500,
-=======
-          isMobile ? 1500 : 2000,
->>>>>>> 09c44895
         ) // Shorter timeout on mobile for better responsiveness
 
         setSilenceTimer(timer)
@@ -1704,7 +1700,6 @@
                       ? 'Document scope'
                       : 'Project scope'}
                   </Badge>
-<<<<<<< HEAD
                   {/* Wake word status (non-interactive) */}
                   {wakeConsent === 'true' && (
                     <div
@@ -1722,9 +1717,6 @@
                     </div>
                   )}
                   {/* Show scope selector when we have both options */}
-=======
-                  {/* Show scope selector when we have both options 
->>>>>>> 09c44895
                   {documentId && document && (
                     <Button
                       variant="ghost"
