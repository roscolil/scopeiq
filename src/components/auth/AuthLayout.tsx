--- conflicted
+++ resolved
@@ -40,16 +40,12 @@
               className="font-bold text-2xl flex items-center justify-center gap-3 text-white hover:text-emerald-400 transition-colors"
             >
               <div className="relative">
-<<<<<<< HEAD
-                <HardHat className="h-6 w-6 text-emerald-400" />
-=======
                 <img
                   src="/hammer-green.svg"
                   alt="Jack of All Trades"
                   className="h-10 w-10"
                   draggable={false}
                 />
->>>>>>> b56e7e9a
                 {/* <div className="absolute -top-1 -right-1 w-2 h-2 bg-cyan-400 rounded-full opacity-80" /> */}
               </div>
               <span className="bg-gradient-to-r from-emerald-400 to-cyan-400 bg-clip-text text-transparent">
