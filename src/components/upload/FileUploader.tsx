import { useState, useCallback, useRef } from 'react'
import React from 'react'
import {
  processEmbeddingOnly,
  extractTextFromFile,
} from '@/services/ai/embedding'
import { useToast } from '@/hooks/use-toast'
import { uploadDocumentToS3 } from '@/services/file/documentUpload'
import { Button } from '@/components/ui/button'
import { Progress } from '@/components/ui/progress'
import { Input } from '@/components/ui/input'
import { Badge } from '@/components/ui/badge'
import { CategoryMultiSelect } from '@/components/upload/CategoryMultiSelect'
import {
  Upload,
  X,
  FileText,
  FileImage,
  File,
  Folder,
  Plus,
  Check,
  AlertCircle,
  RotateCcw,
  Server,
  Loader2,
} from 'lucide-react'
import { cn } from '@/lib/utils'
import { Document } from '@/types'
import { documentService } from '@/services/data/hybrid'

// Python backend imports
import { usePythonDocumentUpload } from '@/hooks/usePythonDocumentUpload'
import { checkPythonBackendHealth } from '@/services/file/python-document-upload'
import { getPythonBackendConfig } from '@/config/python-backend'

interface FileUploaderProps {
  projectId: string
  companyId: string
  onUploadComplete: (uploadedFile: Document) => void
  /**
   * Optional callback invoked after a user-triggered batch (Upload / Upload All) finishes
   * (successfully or partially). Provides the set of successfully uploaded documents and a summary.
   */
  onBatchComplete?: (
    uploadedFiles: Document[],
    summary: { success: number; failed: number },
  ) => void
}

interface FileUploadItem {
  file: File
  id: string
  status: 'pending' | 'uploading' | 'processing' | 'completed' | 'failed'
  progress: number
  error?: string
  processingMessage?: string
  documentId?: string // Database document ID
  pythonDocumentId?: string // Python backend document ID
  backend?: 'python' | 'existing'
}

// Add new interfaces near existing ones
interface RejectedFileInfo {
  name: string
  size: number
  reason: string
}

export const FileUploader = (props: FileUploaderProps) => {
  const { projectId, companyId, onUploadComplete, onBatchComplete } = props
  const [isDragging, setIsDragging] = useState(false)
  const [selectedFiles, setSelectedFiles] = useState<FileUploadItem[]>([])
  const [isUploading, setIsUploading] = useState(false)
  const [uploadStartTime, setUploadStartTime] = useState<number>(0)
  const [progressHistory, setProgressHistory] = useState<
    Array<{ time: number; progress: number }>
  >([])
  const [processingMessages, setProcessingMessages] = useState<
    Record<string, string>
  >({})
  // Batch progress tracking (so counter increments instead of staying at 1)
  const [batchTotal, setBatchTotal] = useState(0)
  const [batchCurrent, setBatchCurrent] = useState(0) // 1-based index of current file in batch
  const [backendHealth, setBackendHealth] = useState<boolean | null>(null)
  const [currentBackend, setCurrentBackend] = useState<'python' | 'existing'>(
    'python',
  )
  const [selectionSummary, setSelectionSummary] = useState<{
    total: number
    accepted: number
    rejected: RejectedFileInfo[]
  } | null>(null)
  const [showRejected, setShowRejected] = useState(false)
  const [selectedCategoryIds, setSelectedCategoryIds] = useState<string[]>([])
  const [categoryTouched, setCategoryTouched] = useState(false)

  // Ref to store mapping between Python document IDs and file items for immediate access
  const pythonDocumentMapping = useRef<
    Map<string, { fileItemId: string; databaseDocumentId: string }>
  >(new Map())

  const { toast } = useToast()

  // Python document upload hook
  const pythonUpload = usePythonDocumentUpload({
    projectId,
    companyId,
    onStorageComplete: async storageResult => {
      console.log('Storage upload completed:', storageResult)

      // Find the file item and database document using the mapping
      const mapping = pythonDocumentMapping.current.get(
        storageResult.documentId,
      )
      if (!mapping) {
        console.error(
          'Could not find mapping for Python document ID:',
          storageResult.documentId,
        )
        return
      }

      // Update file status to completed in modal (storage upload done)
      setSelectedFiles(prev =>
        prev.map(f =>
          f.id === mapping.fileItemId
            ? {
                ...f,
                status: 'completed' as const,
                progress: 100,
              }
            : f,
        ),
      )

      // Get the database document and call onUploadComplete so document appears in list
      try {
        const existingDoc = await documentService.getDocument(
          companyId,
          projectId,
          mapping.databaseDocumentId,
        )
        if (existingDoc) {
          const document: Document = {
            id: existingDoc.id,
            name: existingDoc.name,
            type: existingDoc.type,
            size: existingDoc.size,
            status: 'processing', // Always processing - document list will handle status updates
            url: storageResult.s3Url,
            key: storageResult.s3Key,
            content: existingDoc.content || '',
            projectId: existingDoc.projectId,
            createdAt: existingDoc.createdAt,
            updatedAt: new Date().toISOString(),
          }

          console.log('Calling onUploadComplete after storage upload:', {
            documentId: document.id,
            name: document.name,
            status: document.status,
            projectId: document.projectId,
          })
          onUploadComplete(document)
        }
      } catch (error) {
        console.error(
          'Failed to get database document after storage upload:',
          error,
        )
      }
    },
    onUploadComplete: async result => {
      console.log('Full processing completed:', result)
      // This is called when processing is fully complete
      // We can update the database status here, but document list polling will handle display

      const mapping = pythonDocumentMapping.current.get(result.documentId)
      if (mapping) {
        try {
          await documentService.updateDocument(
            companyId,
            projectId,
            mapping.databaseDocumentId,
            {
              status:
                result.processingStatus === 'completed'
                  ? 'processed'
                  : 'failed',
            },
          )
          console.log(
            'Updated document status after processing:',
            mapping.databaseDocumentId,
            result.processingStatus,
          )
        } catch (error) {
          console.error('Failed to update document status:', error)
        }
      }
    },
    onUploadError: error => {
      toast({
        title: 'Upload failed',
        description: error,
        variant: 'destructive',
      })
    },
    onStatusUpdate: status => {
      // Update processing messages for all uploading files
      setProcessingMessages(prev => ({
        ...prev,
        [status]: status,
      }))
    },
  })

  // Update file progress based on Python upload progress
  React.useEffect(() => {
    if (currentBackend === 'python' && pythonUpload.uploadProgress) {
      // Find the currently uploading file and update its progress
      setSelectedFiles(prev =>
        prev.map(file => {
          if (file.status === 'uploading' && file.backend === 'python') {
            return {
              ...file,
              progress: pythonUpload.uploadProgress.percentage,
              processingMessage: pythonUpload.uploadProgress.stage,
            }
          }
          return file
        }),
      )
    }
  }, [pythonUpload.uploadProgress, currentBackend])

  // Check backend health on component mount
  React.useEffect(() => {
    const checkHealth = async () => {
      try {
        const config = getPythonBackendConfig()
        console.log('Python backend config:', config)
        const isHealthy = await checkPythonBackendHealth()
        console.log('Python backend health check result:', isHealthy)
        setBackendHealth(isHealthy)
        setCurrentBackend(isHealthy ? 'python' : 'existing')
      } catch (error) {
        console.error('Backend health check failed:', error)
        setBackendHealth(false)
        setCurrentBackend('existing')
      }
    }

    checkHealth()
  }, [])

  // Capture console logs for processing progress (for existing backend)
  React.useEffect(() => {
    if (currentBackend === 'existing') {
      const originalConsoleLog = console.log

      console.log = (...args: unknown[]) => {
        const message = String(args.join(' '))

        // Capture processing messages
        if (
          message.includes('Processing chunk batch') ||
          message.includes('Created') ||
          message.includes('chunks') ||
          message.includes('embedding') ||
          message.includes('processing')
        ) {
          // Try to find which file this message is for
          const currentUploadingFile = selectedFiles.find(
            f => f.status === 'uploading',
          )
          if (currentUploadingFile) {
            setProcessingMessages(prev => ({
              ...prev,
              [currentUploadingFile.id]: message,
            }))

            // Update the file item with the processing message
            setSelectedFiles(prev =>
              prev.map(file =>
                file.id === currentUploadingFile.id
                  ? { ...file, processingMessage: message }
                  : file,
              ),
            )
          }
        }

        // Call original console.log
        originalConsoleLog.apply(console, args)
      }

      return () => {
        console.log = originalConsoleLog
      }
    }
  }, [selectedFiles, currentBackend])

  const validateFile = (file: File): { valid: boolean; error?: string } => {
    const allowedMimeTypes = [
      'application/pdf',
      'application/vnd.openxmlformats-officedocument.wordprocessingml.document',
      'application/msword',
      'text/plain',
      'text/rtf',
      'application/rtf',
      'image/jpeg',
      'image/png',
    ]
    const allowedExtensions = [
      '.pdf',
      '.docx',
      '.doc',
      '.txt',
      '.rtf',
      '.jpeg',
      '.jpg',
      '.png',
    ]

    const lowerName = file.name.toLowerCase()
    const hasAllowedExtension = allowedExtensions.some(ext =>
      lowerName.endsWith(ext),
    )

    // Some browsers may leave type empty for certain folder selections; fallback to extension
    if (!allowedMimeTypes.includes(file.type)) {
      if (!hasAllowedExtension) {
        return {
          valid: false,
          error: 'Unsupported type (by MIME/extension)',
        }
      }
    }

    if (file.size > 50 * 1024 * 1024) {
      return { valid: false, error: 'File too large (>50MB)' }
    }

    return { valid: true }
  }

  const handleFileSelect = async (files: FileList | null) => {
    if (!files || files.length === 0) return

    const newFiles: FileUploadItem[] = []
    const rejected: RejectedFileInfo[] = []

    for (let i = 0; i < files.length; i++) {
      const file = files[i]
      const validation = validateFile(file)

      if (validation.valid) {
        newFiles.push({
          file,
          id: `${file.name}-${Date.now()}-${i}`,
          status: 'pending',
          progress: 0,
          backend: currentBackend,
        })
      } else {
        rejected.push({
          name: file.name,
          size: file.size,
          reason: validation.error || 'Invalid',
        })
      }
    }

    setSelectionSummary({
      total: files.length,
      accepted: newFiles.length,
      rejected,
    })

    if (process.env.NODE_ENV !== 'production') {
      console.log('[Uploader] Selection summary:', {
        total: files.length,
        accepted: newFiles.length,
        rejectedCount: rejected.length,
        rejected,
      })
    }

    if (rejected.length > 0) {
      toast({
        title:
          rejected.length === 1
            ? 'A file was skipped'
            : `${rejected.length} files were skipped`,
        description:
          rejected
            .slice(0, 3)
            .map(r => `${r.name}: ${r.reason}`)
            .join('\n') +
          (rejected.length > 3 ? `\n...and ${rejected.length - 3} more` : ''),
        variant: 'destructive',
      })
    }

    if (newFiles.length > 0) {
      setSelectedFiles(prev => [...prev, ...newFiles])
      toast({
        title: 'Files added',
        description: `${newFiles.length} of ${files.length} accepted.`,
      })
    }
  }

  // Backwards compatible wrapper to maintain existing calls before refactor (unused internally after rename)
  const uploadSingleFile = async (fileItem: FileUploadItem) => {
    return uploadSingleFileInternal(fileItem)
  }
  // Upload a single file and return the created/updated Document (initial DB record)
  const uploadSingleFileInternal = async (
    fileItem: FileUploadItem,
  ): Promise<Document | null> => {
    // Update file status to uploading
    setSelectedFiles(prev =>
      prev.map(f =>
        f.id === fileItem.id
          ? { ...f, status: 'uploading' as const, progress: 10 }
          : f,
      ),
    )

    try {
      console.log(
        'Uploading file with backend:',
        currentBackend,
        'health:',
        backendHealth,
      )
      if (currentBackend === 'python' && backendHealth) {
        // Use Python backend
        console.log('Using Python backend for upload')
        const result = await pythonUpload.uploadDocument(
          fileItem.file,
          fileItem.file.name,
        )

        if (!result) {
          throw new Error('Upload failed')
        }

        // Create database record for the document first
        const newDocument = await documentService.createDocument(
          companyId,
          projectId,
          {
            name: fileItem.file.name,
            type: fileItem.file.type,
            size: fileItem.file.size,
            status:
              result.processingStatus === 'completed'
                ? 'processed'
                : 'processing',
            url: result.s3Url,
            s3Key: result.s3Key,
            categoryIds: selectedCategoryIds,
            primaryCategoryId: selectedCategoryIds[0],
          },
        )

        // Store mapping in ref for immediate access by completion handler
        pythonDocumentMapping.current.set(result.documentId, {
          fileItemId: fileItem.id,
          databaseDocumentId: newDocument.id,
        })

        // Update file with both Python and database document IDs
        setSelectedFiles(prev =>
          prev.map(f =>
            f.id === fileItem.id
              ? {
                  ...f,
                  pythonDocumentId: result.documentId, // Store Python backend ID
                  documentId: newDocument.id, // Store database ID
                  status:
                    result.processingStatus === 'completed'
                      ? ('completed' as const)
                      : ('processing' as const),
                  progress: result.processingStatus === 'completed' ? 100 : 75,
                  processingMessage: result.message,
                }
              : f,
          ),
        )

        // Create document record for the parent component
        const document: Document = {
          id: newDocument.id, // Use database ID
          projectId: projectId,
          name: fileItem.file.name,
          type: fileItem.file.type,
          size: fileItem.file.size,
          status:
            result.processingStatus === 'completed'
              ? 'processed'
              : 'processing',
          url: result.s3Url,
          key: result.s3Key,
          content: '',
          createdAt: new Date().toISOString(),
          updatedAt: new Date().toISOString(),
        }

        onUploadComplete(document)
        return document
      } else {
        // Fallback to existing upload method
        console.log('Fallback to existing upload method')
        const result = await uploadDocumentToS3(
          fileItem.file,
          projectId,
          companyId,
          progress => {
            setSelectedFiles(prev =>
              prev.map(f => (f.id === fileItem.id ? { ...f, progress } : f)),
            )
          },
        )

        const newDocument = await documentService.createDocument(
          companyId,
          projectId,
          {
            name: fileItem.file.name,
            type: fileItem.file.type,
            size: result.size,
            status: 'processing',
            url: result.url,
            s3Key: result.key,
            categoryIds: selectedCategoryIds,
            primaryCategoryId: selectedCategoryIds[0],
          },
        )

        onUploadComplete(newDocument as Document)

        // Update file status to completed
        setSelectedFiles(prev =>
          prev.map(f =>
            f.id === fileItem.id
              ? { ...f, status: 'completed' as const, progress: 100 }
              : f,
          ),
        )

        // Process embedding in background - console logs will show progress
        if (newDocument?.id) {
          try {
            const fileText = await extractTextFromFile(fileItem.file)
            if (fileText && fileText.trim().length > 0) {
              await processEmbeddingOnly(fileText, projectId, newDocument.id, {
                name: fileItem.file.name,
                type: fileItem.file.type,
                url: result.url,
                s3Key: result.key,
                companyId,
                size: result.size,
              })

              await documentService.updateDocument(
                companyId,
                projectId,
                newDocument.id,
                {
                  status: 'processed',
                  content: fileText,
                },
              )

              // Notify parent component of status update
              const updatedDocument = {
                ...newDocument,
                status: 'processed' as const,
                content: fileText,
              }
              onUploadComplete(updatedDocument as Document)
            } else {
              // No text content extracted, keeping status as processing
            }
          } catch (embeddingError) {
            // Update document status to failed due to processing error
            try {
              await documentService.updateDocument(
                companyId,
                projectId,
                newDocument.id,
                {
                  status: 'failed',
                },
              )

              // Notify parent component of status update
              const failedDocument = {
                ...newDocument,
                status: 'failed' as const,
              }
              onUploadComplete(failedDocument as Document)
            } catch (updateError) {
              // Failed to update document status
            }
          }
        }
      }
    } catch (error) {
      setSelectedFiles(prev =>
        prev.map(f =>
          f.id === fileItem.id
            ? {
                ...f,
                status: 'failed' as const,
                error: formatErrorMessage(error),
              }
            : f,
        ),
      )
      throw error
    }
    // Existing backend path already invoked onUploadComplete for initial and subsequent status changes.
    // Return null to avoid double counting in batch array (python path returns the initial created document).
    return null
  }

  const uploadAllFiles = async () => {
    if (selectedFiles.length === 0) return

    setIsUploading(true)
    setUploadStartTime(Date.now())
    setProgressHistory([{ time: Date.now(), progress: 0 }])

    const pendingFiles = selectedFiles.filter(f => f.status === 'pending')
    setBatchTotal(pendingFiles.length)
    setBatchCurrent(0)
    let successCount = 0
    let failCount = 0
    const successfulDocuments: Document[] = []

    try {
      // Upload files sequentially to avoid overwhelming the server
      for (let i = 0; i < pendingFiles.length; i++) {
        const fileItem = pendingFiles[i]
        // Update current counter (1-based) before starting this file
        setBatchCurrent(i + 1)
        try {
          const doc = await uploadSingleFileInternal(fileItem)
          if (doc) {
            successfulDocuments.push(doc)
          }
          successCount++
        } catch (error) {
          failCount++
        }
      }

      // Show summary toast
      // Show summary toast
      if (successCount > 0 && failCount === 0) {
        toast({
          title: 'All uploads successful',
          description: `${successCount} file${successCount > 1 ? 's' : ''} uploaded.`,
        })
      } else if (successCount > 0 && failCount > 0) {
        toast({
          title: 'Partial upload success',
          description: `${successCount} succeeded, ${failCount} failed. Check individual file status.`,
          variant: 'default',
        })
      } else {
        toast({
          title: 'Upload failed',
          description: 'All uploads failed. Please try again.',
          variant: 'destructive',
        })
      }

      // Fire batch completion callback (if provided)
      if (onBatchComplete) {
        onBatchComplete(successfulDocuments, {
          success: successCount,
          failed: failCount,
        })
      }

      // Clear completed files after a delay
      setTimeout(() => {
        setSelectedFiles(prev => prev.filter(f => f.status !== 'completed'))
      }, 3000)
    } finally {
      setIsUploading(false)
      setProgressHistory([])
      // Reset batch counters shortly after completion to avoid flicker
      setTimeout(() => {
        setBatchCurrent(0)
        setBatchTotal(0)
      }, 1200)
    }
  }

  const retryAllFailed = async () => {
    const failedFiles = selectedFiles.filter(file => file.status === 'failed')

    if (failedFiles.length === 0) return

    toast({
      title: 'Retrying failed uploads',
      description: `Retrying ${failedFiles.length} failed upload(s)...`,
    })

    // Reset all failed files to pending
    setSelectedFiles(prev =>
      prev.map(file =>
        file.status === 'failed'
          ? {
              ...file,
              status: 'pending' as const,
              error: undefined,
              progress: 0,
            }
          : file,
      ),
    )

    // Small delay to show the status change
    await new Promise(resolve => setTimeout(resolve, 200))

    // Retry all failed uploads sequentially
    let retrySuccessCount = 0
    let retryFailCount = 0

    for (const fileItem of failedFiles) {
      try {
        await uploadSingleFileInternal(fileItem)
        retrySuccessCount++
      } catch (error) {
        console.error(`Error retrying file ${fileItem.file.name}:`, error)
        retryFailCount++
      }
    }

    // Show summary of retry results
    if (retrySuccessCount > 0 && retryFailCount === 0) {
      toast({
        title: 'All retries successful',
        description: `${retrySuccessCount} file(s) uploaded successfully.`,
      })
    } else if (retrySuccessCount > 0 && retryFailCount > 0) {
      toast({
        title: 'Partial retry success',
        description: `${retrySuccessCount} succeeded, ${retryFailCount} still failed.`,
        variant: 'default',
      })
    } else {
      toast({
        title: 'Retry failed',
        description: 'All retry attempts failed. Please check your connection.',
        variant: 'destructive',
      })
    }
  }

  const removeFile = (id: string) => {
    // Clean up mapping when file is removed
    const fileToRemove = selectedFiles.find(f => f.id === id)
    if (fileToRemove?.pythonDocumentId) {
      pythonDocumentMapping.current.delete(fileToRemove.pythonDocumentId)
    }

    setSelectedFiles(prev => prev.filter(file => file.id !== id))
  }

  const retryFile = async (id: string) => {
    const fileItem = selectedFiles.find(file => file.id === id)
    if (!fileItem) return

    try {
      // Reset the file status to pending
      setSelectedFiles(prev =>
        prev.map(file =>
          file.id === id
            ? {
                ...file,
                status: 'pending' as const,
                error: undefined,
                progress: 0,
              }
            : file,
        ),
      )

      // Small delay to show the status change
      await new Promise(resolve => setTimeout(resolve, 100))

      // Retry the upload
      await uploadSingleFileInternal(fileItem)

      toast({
        title: 'Retry started',
        description: `Retrying upload for ${fileItem.file.name}`,
      })
    } catch (error) {
      console.error('Error retrying file upload:', error)
      toast({
        title: 'Retry failed',
        description: 'Could not retry the upload. Please try again.',
        variant: 'destructive',
      })
    }
  }

  const formatErrorMessage = (error: unknown): string => {
    if (error instanceof Error) {
      // Make error messages more user-friendly
      const message = error.message.toLowerCase()

      if (message.includes('network') || message.includes('fetch')) {
        return 'Network error. Please check your connection and try again.'
      }
      if (message.includes('unauthorized') || message.includes('forbidden')) {
        return 'Authorization error. Please sign in again.'
      }
      if (message.includes('too large') || message.includes('size')) {
        return 'File too large. Please use a smaller file.'
      }
      if (message.includes('timeout')) {
        return 'Upload timed out. Please try again.'
      }
      if (message.includes('cors') || message.includes('origin')) {
        return 'Server configuration error. Please contact support.'
      }

      // Return original message if no specific pattern matched
      return error.message
    }

    return 'Upload failed. Please try again.'
  }

  const removeAllFiles = () => {
    // Clean up all mappings when all files are removed
    pythonDocumentMapping.current.clear()
    setSelectedFiles([])
  }

  const handleDragOver = (e: React.DragEvent) => {
    e.preventDefault()
    setIsDragging(true)
  }

  const handleDragLeave = (e: React.DragEvent) => {
    e.preventDefault()
    setIsDragging(false)
  }

  const handleDrop = (e: React.DragEvent) => {
    e.preventDefault()
    setIsDragging(false)

    const droppedFiles = e.dataTransfer.files
    handleFileSelect(droppedFiles)
  }

  const handleFileChange = (e: React.ChangeEvent<HTMLInputElement>) => {
    handleFileSelect(e.target.files)
    // Reset the input
    e.target.value = ''
  }

  const handleFolderChange = (e: React.ChangeEvent<HTMLInputElement>) => {
    handleFileSelect(e.target.files)
    // Reset the input
    e.target.value = ''
  }

  const getFileIcon = (file: File) => {
    if (file.type.includes('pdf')) {
      return <FileText className="h-5 w-5 text-red-500" />
    } else if (file.type.includes('image')) {
      return <FileImage className="h-5 w-5 text-blue-500" />
    } else if (file.type.includes('docx') || file.type.includes('doc')) {
      return <FileText className="h-5 w-5 text-blue-600" />
    } else {
      return <File className="h-5 w-5 text-gray-500" />
    }
  }

  const getStatusIcon = (status: FileUploadItem['status']) => {
    switch (status) {
      case 'completed':
        return <Check className="h-4 w-4 text-green-500" />
      case 'failed':
        return <AlertCircle className="h-4 w-4 text-red-500" />
      // case 'uploading':
      //   return (
      //     <div className="animate-spin rounded-full h-4 w-4 border-2 border-primary border-t-transparent" />
      //   )
      // default:
      //   return <div className="h-4 w-4 rounded-full border-2 border-gray-300" />
    }
  }

  const getOverallProgress = () => {
    if (selectedFiles.length === 0) return 0
    const totalProgress = selectedFiles.reduce(
      (sum, file) => sum + file.progress,
      0,
    )
    return Math.round(totalProgress / selectedFiles.length)
  }

  // const getBackendBadge = () => {
  //   if (backendHealth === null) {
  //     return <Badge variant="secondary">Checking backend...</Badge>
  //   }

  //   return (
  //     <Badge variant={backendHealth ? 'default' : 'destructive'}>
  //       <Server className="h-3 w-3 mr-1" />
  //       {backendHealth ? 'Python Backend' : 'Existing Backend'}
  //     </Badge>
  //   )
  // }

  return (
    <div className="flex flex-col h-full max-h-[78vh] overflow-hidden">
      {/* Static (non-scrolling) region: drag/drop area + category selector */}
      <div className="space-y-6 flex-shrink-0">
        {/* Backend Status */}
        {/* <div className="flex items-center justify-between">
        <h3 className="text-lg font-medium">Upload Documents</h3>
        {getBackendBadge()}
      </div> */}

        {/* Upload Area */}
        <div
          onDragOver={handleDragOver}
          onDragLeave={handleDragLeave}
          onDrop={handleDrop}
          className={cn(
            'border-2 border-dashed rounded-xl p-6 md:p-8 transition-all duration-300 ease-in-out relative overflow-hidden',
            isDragging
              ? 'border-primary bg-gradient-to-br from-primary/5 to-primary/10 scale-[1.02] shadow-lg'
              : 'border-muted-foreground/20 hover:border-muted-foreground/40',
            selectedFiles.length > 0
              ? 'bg-gradient-to-br from-secondary/30 to-secondary/50 border-border/50'
              : 'bg-gradient-to-br from-background/50 to-muted/20 hover:to-muted/30',
          )}
        >
          {/* Subtle gradient overlay */}
          <div className="absolute inset-0 bg-gradient-to-br from-white/10 to-transparent pointer-events-none" />

          <div className="relative flex flex-col items-center justify-center gap-4">
            <div
              className={cn(
                'p-4 rounded-full transition-all duration-300',
                isDragging
                  ? 'bg-primary/20 scale-110'
                  : selectedFiles.length > 0
                    ? 'bg-green-100 dark:bg-green-900/30'
                    : 'bg-muted/50 hover:bg-muted/70',
              )}
            >
              {selectedFiles.length > 0 ? (
                <div className="flex items-center gap-2">
                  <Upload className="h-10 w-10 text-green-600" />
                  <span className="text-sm font-medium text-green-700">
                    {selectedFiles.length} file
                    {selectedFiles.length > 1 ? 's' : ''} selected
                  </span>
                </div>
              ) : (
                <Upload className="h-10 w-10 text-gray-400" />
              )}
            </div>

            <div className="space-y-4">
              <div className="text-center space-y-2">
                <p className="text-sm font-medium text-foreground">
                  Drag & drop your documents here
                </p>
                <p className="text-xs text-muted-foreground">
                  Support for PDF, DOCX, TXT (max 50MB each) • Multiple files
                  supported
                </p>
              </div>

              <div className="flex gap-2 justify-center">
                <label htmlFor="file-upload" className="flex justify-center">
                  <Input
                    id="file-upload"
                    type="file"
                    className="hidden"
                    multiple
                    onChange={handleFileChange}
                    accept=".pdf,.docx,.txt,.doc"
                  />
                  <Button
                    variant="outline"
                    size="sm"
                    className="hover:bg-primary hover:text-primary-foreground transition-all duration-200 hover:scale-105 border-dashed"
                    asChild
                  >
                    <span>
                      <Plus className="h-4 w-4 mr-2" />
                      Browse Files
                    </span>
                  </Button>
                </label>

                <label htmlFor="folder-upload" className="flex justify-center">
                  <Input
                    id="folder-upload"
                    type="file"
                    className="hidden"
                    // @ts-expect-error - webkitdirectory is not in TypeScript but works in browsers
                    webkitdirectory=""
                    multiple
                    onChange={handleFolderChange}
                  />
                  <Button
                    variant="outline"
                    size="sm"
                    className="hover:bg-secondary hover:text-secondary-foreground transition-all duration-200 hover:scale-105 border-dashed"
                    asChild
                  >
                    <span>
                      <Folder className="h-4 w-4 mr-2" />
                      Browse Folders
                    </span>
                  </Button>
                </label>
              </div>
            </div>
          </div>
        </div>

        {/* Category Selection (required) */}
        <div className="space-y-2">
          <label className="text-xs font-semibold tracking-wide uppercase flex items-center gap-1">
            <span className="text-muted-foreground">Categories</span>
            <span className="text-red-500 text-[10px] font-medium">
              Required
            </span>
          </label>
          <CategoryMultiSelect
            value={selectedCategoryIds}
            onChange={vals => {
              setSelectedCategoryIds(vals)
              setCategoryTouched(true)
            }}
            max={5}
            min={1}
            placeholder="Select at least one category"
          />
          {categoryTouched && selectedCategoryIds.length === 0 && (
            <p className="text-[10px] text-destructive mt-0.5">
              Please select at least one category.
            </p>
          )}
          <p className="text-[10px] text-muted-foreground leading-relaxed">
            Categories improve search accuracy and contextual AI analysis. All
            selected files will share these categories; you can refine per file
            later.
          </p>
        </div>
      </div>

<<<<<<< HEAD
      {/* Category Selection (required) */}
      <div className="space-y-2">
        <label className="text-xs font-semibold tracking-wide uppercase flex items-center gap-1">
          <span className="text-muted-foreground">Categories</span>
          <span className="text-red-500 text-[10px] font-medium">Required</span>
        </label>
        <CategoryMultiSelect
          value={selectedCategoryIds}
          onChange={vals => {
            setSelectedCategoryIds(vals)
            setCategoryTouched(true)
          }}
          max={5}
          min={1}
          placeholder="Select at least one category"
        />
        {categoryTouched && selectedCategoryIds.length === 0 && (
          <p className="text-[10px] text-destructive mt-0.5">
            Please select at least one category.
          </p>
        )}
        <p className="text-[10px] text-muted-foreground leading-relaxed">
          Categories improve search accuracy and contextual AI analysis. All
          selected files will share these categories; you can refine per file
          later.
        </p>
      </div>

      {/* File List */}
=======
      {/* Scrollable region containing dynamic file list & progress */}
>>>>>>> a47c7421
      {selectedFiles.length > 0 && (
        <div className="mt-6 flex-1 min-h-0 overflow-y-auto pr-1 space-y-4">
          <div className="flex justify-between items-center">
            <h3 className="text-sm font-medium">
              Selected Files ({selectedFiles.length})
            </h3>
            <div className="flex gap-2">
              {selectedFiles.some(f => f.status === 'failed') && (
                <Button
                  variant="ghost"
                  size="sm"
                  onClick={retryAllFailed}
                  className="text-xs text-blue-600 hover:text-blue-700"
                >
                  Retry Failed
                </Button>
              )}
              <Button
                variant="ghost"
                size="sm"
                onClick={removeAllFiles}
                className="text-xs"
              >
                Clear All
              </Button>
              <Button
                onClick={() => {
                  setCategoryTouched(true)
                  if (selectedCategoryIds.length === 0) return
                  uploadAllFiles()
                }}
                disabled={
                  isUploading ||
                  selectedFiles.every(f => f.status !== 'pending') ||
                  selectedCategoryIds.length === 0
                }
                size="sm"
                className="text-xs"
              >
                {isUploading
                  ? 'Uploading...'
                  : selectedFiles.length === 1
                    ? 'Upload'
                    : 'Upload All'}
              </Button>
            </div>
          </div>

          {/* Overall Progress */}
          {/* Overall Progress */}
          {isUploading && (
            <div className="space-y-2">
              <div className="flex justify-between text-xs">
                <span>Upload Progress</span>
                <span>
                  {batchCurrent > 0
                    ? `Uploading ${batchCurrent} of ${batchTotal} files`
                    : 'Preparing files...'}
                </span>
              </div>
              <Progress value={getOverallProgress()} className="w-full h-2" />
            </div>
          )}

          {/* Batch info message */}
          {!isUploading && selectedFiles.length > 1 && (
            <p className="text-[11px] text-muted-foreground">
              Click <span className="font-medium">Upload All</span> to process
              these {selectedFiles.length} files. The dialog will remain open
              until the batch finishes.
            </p>
          )}

          {/* Individual File List (takes natural height within scroll container) */}
          <div className="space-y-2">
            {selectedFiles.map(fileItem => (
              <div
                key={fileItem.id}
                className="flex items-center gap-3 p-3 bg-secondary/20 rounded-lg border border-border/30"
              >
                {getFileIcon(fileItem.file)}

                <div className="flex-1 min-w-0">
                  <div className="flex items-center gap-2">
                    <p className="text-sm font-medium truncate">
                      {fileItem.file.name}
                    </p>
                    {getStatusIcon(fileItem.status)}
                  </div>
                  <div className="flex items-center gap-2 text-xs text-muted-foreground">
                    <span>
                      {(fileItem.file.size / 1024 / 1024).toFixed(2)} MB
                    </span>
                    {fileItem.status === 'uploading' && (
                      <>
                        <span>•</span>
                        {fileItem.processingMessage ? (
                          <span className="text-amber-600 font-medium">
                            {fileItem.processingMessage.includes(
                              'Processing chunk batch',
                            )
                              ? fileItem.processingMessage.replace(
                                  'Processing chunk batch ',
                                  'Batch ',
                                )
                              : fileItem.processingMessage.length > 40
                                ? fileItem.processingMessage.substring(0, 40) +
                                  '...'
                                : fileItem.processingMessage}
                          </span>
                        ) : (
                          <span>Uploading to secure storage</span>
                        )}
                      </>
                    )}
                    {fileItem.status === 'failed' && fileItem.error && (
                      <div className="flex items-start gap-1 mt-1">
                        <AlertCircle className="h-3 w-3 text-red-500 mt-0.5 flex-shrink-0" />
                        <span className="text-red-600 text-xs leading-tight">
                          {fileItem.error}
                        </span>
                      </div>
                    )}
                  </div>

                  {fileItem.status === 'uploading' && (
                    <Progress
                      value={fileItem.progress}
                      className="w-full h-1 mt-1"
                    />
                  )}
                </div>

                <div className="flex gap-1">
                  {fileItem.status === 'failed' && (
                    <Button
                      variant="ghost"
                      size="sm"
                      onClick={() => retryFile(fileItem.id)}
                      className="h-8 w-8 p-0 text-blue-500 hover:text-blue-600 hover:bg-blue-50"
                      title="Retry upload"
                    >
                      <RotateCcw className="h-4 w-4" />
                    </Button>
                  )}
                  <Button
                    variant="ghost"
                    size="sm"
                    onClick={() => removeFile(fileItem.id)}
                    disabled={fileItem.status === 'uploading'}
                    className="h-8 w-8 p-0"
                    title="Remove file"
                  >
                    <X className="h-4 w-4" />
                  </Button>
                </div>
              </div>
            ))}
          </div>
        </div>
      )}

      {/* Selection Summary */}
      {/* {selectionSummary && (
        <div className="text-xs rounded-md border p-3 bg-muted/30 space-y-1">
          <div className="flex flex-wrap gap-3 items-center">
            <span className="font-medium">Selection:</span>
            <span>{selectionSummary.accepted} accepted</span>
            <span>
              {selectionSummary.rejected.length > 0
                ? `${selectionSummary.rejected.length} skipped`
                : '0 skipped'}
            </span>
            <span>({selectionSummary.total} total)</span>
            {selectionSummary.rejected.length > 0 && (
              <button
                type="button"
                onClick={() => setShowRejected(s => !s)}
                className="underline text-amber-600 hover:text-amber-700"
              >
                {showRejected ? 'Hide skipped' : 'View skipped'}
              </button>
            )}
          </div>
          {showRejected && selectionSummary.rejected.length > 0 && (
            <ul className="mt-1 space-y-0.5 max-h-28 overflow-y-auto pr-1">
              {selectionSummary.rejected.map(r => (
                <li
                  key={r.name}
                  className="flex justify-between gap-2 text-[11px]"
                >
                  <span className="truncate" title={r.name}>
                    {r.name}
                  </span>
                  <span className="text-red-500 flex-shrink-0" title={r.reason}>
                    {r.reason}
                  </span>
                </li>
              ))}
            </ul>
          )}
        </div>
      )} */}
    </div>
  )
}<|MERGE_RESOLUTION|>--- conflicted
+++ resolved
@@ -1073,39 +1073,7 @@
         </div>
       </div>
 
-<<<<<<< HEAD
-      {/* Category Selection (required) */}
-      <div className="space-y-2">
-        <label className="text-xs font-semibold tracking-wide uppercase flex items-center gap-1">
-          <span className="text-muted-foreground">Categories</span>
-          <span className="text-red-500 text-[10px] font-medium">Required</span>
-        </label>
-        <CategoryMultiSelect
-          value={selectedCategoryIds}
-          onChange={vals => {
-            setSelectedCategoryIds(vals)
-            setCategoryTouched(true)
-          }}
-          max={5}
-          min={1}
-          placeholder="Select at least one category"
-        />
-        {categoryTouched && selectedCategoryIds.length === 0 && (
-          <p className="text-[10px] text-destructive mt-0.5">
-            Please select at least one category.
-          </p>
-        )}
-        <p className="text-[10px] text-muted-foreground leading-relaxed">
-          Categories improve search accuracy and contextual AI analysis. All
-          selected files will share these categories; you can refine per file
-          later.
-        </p>
-      </div>
-
-      {/* File List */}
-=======
       {/* Scrollable region containing dynamic file list & progress */}
->>>>>>> a47c7421
       {selectedFiles.length > 0 && (
         <div className="mt-6 flex-1 min-h-0 overflow-y-auto pr-1 space-y-4">
           <div className="flex justify-between items-center">
