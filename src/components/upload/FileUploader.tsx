--- conflicted
+++ resolved
@@ -1000,123 +1000,13 @@
   // }
 
   return (
-<<<<<<< HEAD
-    <div className="flex flex-col h-full max-h-[78vh] overflow-hidden">
-      {/* Static (non-scrolling) region: drag/drop area + category selector */}
-      <div className="space-y-6 flex-shrink-0">
-        {/* Backend Status */}
-        {/* <div className="flex items-center justify-between">
-=======
     <div className="space-y-6 w-full max-w-2xl mx-auto px-2 sm:px-4 md:px-6 lg:px-0">
       {/* Backend Status */}
       {/* <div className="flex items-center justify-between">
->>>>>>> b56e7e9a
         <h3 className="text-lg font-medium">Upload Documents</h3>
         {getBackendBadge()}
       </div> */}
 
-<<<<<<< HEAD
-        {/* Upload Area */}
-        <div
-          onDragOver={handleDragOver}
-          onDragLeave={handleDragLeave}
-          onDrop={handleDrop}
-          className={cn(
-            'border-2 border-dashed rounded-xl p-6 md:p-8 transition-all duration-300 ease-in-out relative overflow-hidden',
-            isDragging
-              ? 'border-primary bg-gradient-to-br from-primary/5 to-primary/10 scale-[1.02] shadow-lg'
-              : 'border-muted-foreground/20 hover:border-muted-foreground/40',
-            selectedFiles.length > 0
-              ? 'bg-gradient-to-br from-secondary/30 to-secondary/50 border-border/50'
-              : 'bg-gradient-to-br from-background/50 to-muted/20 hover:to-muted/30',
-          )}
-        >
-          {/* Subtle gradient overlay */}
-          <div className="absolute inset-0 bg-gradient-to-br from-white/10 to-transparent pointer-events-none" />
-
-          <div className="relative flex flex-col items-center justify-center gap-4">
-            <div
-              className={cn(
-                'p-4 rounded-full transition-all duration-300',
-                isDragging
-                  ? 'bg-primary/20 scale-110'
-                  : selectedFiles.length > 0
-                    ? 'bg-green-100 dark:bg-green-900/30'
-                    : 'bg-muted/50 hover:bg-muted/70',
-              )}
-            >
-              {selectedFiles.length > 0 ? (
-                <div className="flex items-center gap-2">
-                  <Upload className="h-10 w-10 text-green-600" />
-                  <span className="text-sm font-medium text-green-700">
-                    {selectedFiles.length} file
-                    {selectedFiles.length > 1 ? 's' : ''} selected
-                  </span>
-                </div>
-              ) : (
-                <Upload className="h-10 w-10 text-gray-400" />
-              )}
-            </div>
-
-            <div className="space-y-4">
-              <div className="text-center space-y-2">
-                <p className="text-sm font-medium text-foreground">
-                  Drag & drop your documents here
-                </p>
-                <p className="text-xs text-muted-foreground">
-                  Support for PDF, DOCX, TXT (max 50MB each) • Multiple files
-                  supported
-                </p>
-              </div>
-
-              <div className="flex gap-2 justify-center">
-                <label htmlFor="file-upload" className="flex justify-center">
-                  <Input
-                    id="file-upload"
-                    type="file"
-                    className="hidden"
-                    multiple
-                    onChange={handleFileChange}
-                    accept=".pdf,.docx,.txt,.doc"
-                  />
-                  <Button
-                    variant="outline"
-                    size="sm"
-                    className="hover:bg-primary hover:text-primary-foreground transition-all duration-200 hover:scale-105 border-dashed"
-                    asChild
-                  >
-                    <span>
-                      <Plus className="h-4 w-4 mr-2" />
-                      Browse Files
-                    </span>
-                  </Button>
-                </label>
-
-                {/* Browse Folders hidden per request */}
-                {/* <label htmlFor="folder-upload" className="flex justify-center">
-                  <Input
-                    id="folder-upload"
-                    type="file"
-                    className="hidden"
-                    // @ts-expect-error - webkitdirectory is not in TypeScript but works in browsers
-                    webkitdirectory=""
-                    multiple
-                    onChange={handleFolderChange}
-                  />
-                  <Button
-                    variant="outline"
-                    size="sm"
-                    className="hover:bg-secondary hover:text-secondary-foreground transition-all duration-200 hover:scale-105 border-dashed"
-                    asChild
-                  >
-                    <span>
-                      <Folder className="h-4 w-4 mr-2" />
-                      Browse Folders
-                    </span>
-                  </Button>
-                </label> */}
-              </div>
-=======
       {/* Upload Area */}
       <div
         onDragOver={handleDragOver}
@@ -1196,29 +1086,30 @@
                 </Button>
               </label>
 
-              {/* <label htmlFor="folder-upload" className="flex justify-center">
-                <Input
-                  id="folder-upload"
-                  type="file"
-                  className="hidden"
-                  // @ts-expect-error - webkitdirectory is not in TypeScript but works in browsers
-                  webkitdirectory=""
-                  multiple
-                  onChange={handleFolderChange}
-                />
-                <Button
-                  variant="outline"
-                  size="sm"
-                  className="hover:bg-secondary hover:text-secondary-foreground transition-all duration-200 hover:scale-105 border-dashed"
-                  asChild
-                >
-                  <span>
-                    <Folder className="h-4 w-4 mr-2" />
-                    Browse Folders
-                  </span>
-                </Button>
-              </label> */}
->>>>>>> b56e7e9a
+                {/* Browse Folders hidden per request */}
+                {/* <label htmlFor="folder-upload" className="flex justify-center">
+                  <Input
+                    id="folder-upload"
+                    type="file"
+                    className="hidden"
+                    // @ts-expect-error - webkitdirectory is not in TypeScript but works in browsers
+                    webkitdirectory=""
+                    multiple
+                    onChange={handleFolderChange}
+                  />
+                  <Button
+                    variant="outline"
+                    size="sm"
+                    className="hover:bg-secondary hover:text-secondary-foreground transition-all duration-200 hover:scale-105 border-dashed"
+                    asChild
+                  >
+                    <span>
+                      <Folder className="h-4 w-4 mr-2" />
+                      Browse Folders
+                    </span>
+                  </Button>
+                </label> */}
+              </div>
             </div>
           </div>
         </div>
@@ -1228,13 +1119,8 @@
 
       {/* Scrollable region containing dynamic file list & progress */}
       {selectedFiles.length > 0 && (
-<<<<<<< HEAD
-        <div className="mt-6 flex-1 min-h-0 overflow-y-auto pr-1 space-y-4">
-          <div className="flex justify-between items-center">
-=======
         <div className="space-y-4 w-full">
           <div className="flex flex-col sm:flex-row justify-between items-start sm:items-center gap-2 sm:gap-0">
->>>>>>> b56e7e9a
             <h3 className="text-sm font-medium">
               Selected Files ({selectedFiles.length})
             </h3>
@@ -1302,26 +1188,12 @@
             </p>
           )}
 
-<<<<<<< HEAD
-          {/* Individual File List (takes natural height within scroll container) */}
-          <div className="space-y-2">
-            {selectedFiles.map(fileItem => (
-              <div
-                key={fileItem.id}
-                className={cn(
-                  'flex items-center gap-3 p-3 rounded-lg border transition-colors',
-                  fileItem.status === 'failed'
-                    ? 'bg-red-50 dark:bg-red-950/20 border-red-300/60'
-                    : 'bg-secondary/20 border-border/30',
-                )}
-=======
           {/* Individual File List */}
           <div className="space-y-2 max-h-60 overflow-y-auto w-full">
             {selectedFiles.map(fileItem => (
               <div
                 key={fileItem.id}
                 className="flex flex-col xs:flex-row items-start xs:items-center gap-2 xs:gap-3 p-2 sm:p-3 bg-secondary/20 rounded-lg border border-border/30 w-full"
->>>>>>> b56e7e9a
               >
                 {getFileIcon(fileItem.file)}
 
@@ -1361,17 +1233,8 @@
                     {fileItem.status === 'failed' && fileItem.error && (
                       <div className="flex items-start gap-1 mt-1">
                         <AlertCircle className="h-3 w-3 text-red-500 mt-0.5 flex-shrink-0" />
-<<<<<<< HEAD
-                        <span className="text-red-600 text-xs leading-tight">
-                          {fileItem.failureType
-                            ? `${fileItem.failureType.toUpperCase()}: `
-                            : ''}
-                          {fileItem.error || 'Upload failed'}
-                          {fileItem.retryable === false && ' (non-retryable)'}
-=======
                         <span className="text-red-600 text-[11px] sm:text-xs leading-tight">
                           {fileItem.error}
->>>>>>> b56e7e9a
                         </span>
                       </div>
                     )}
@@ -1415,15 +1278,9 @@
       )}
 
       {/* Selection Summary */}
-<<<<<<< HEAD
-      {/* {selectionSummary && (
-        <div className="text-xs rounded-md border p-3 bg-muted/30 space-y-1">
-          <div className="flex flex-wrap gap-3 items-center">
-=======
       {selectionSummary && (
         <div className="text-xs rounded-md border p-2 sm:p-3 bg-muted/30 space-y-1 w-full">
           <div className="flex flex-wrap gap-2 sm:gap-3 items-center">
->>>>>>> b56e7e9a
             <span className="font-medium">Selection:</span>
             <span>{selectionSummary.accepted} accepted</span>
             <span>
