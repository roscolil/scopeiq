--- conflicted
+++ resolved
@@ -76,13 +76,7 @@
     useState(false)
   // Will assign after isListening is derived
   const prevListeningRef = useRef<boolean>(false)
-<<<<<<< HEAD
-  // Gate wakeword/user toggles while TTS is active
-  const [ttsActive, setTtsActive] = useState(false)
-  const ttsClearTimerRef = useRef<NodeJS.Timeout | null>(null)
-=======
   const prevProcessingRef = useRef<boolean>(false)
->>>>>>> b56e7e9a
 
   // Centralized submission finalizer to ensure recognition fully stops
   const finalizeSubmission = useCallback(
@@ -248,18 +242,9 @@
             return
           }
 
-<<<<<<< HEAD
-          // Android-mode: Don't auto-restart in non-continuous mode
-          if (isAndroidMode) {
-            console.log(
-              '🤖 Android-mode: Recognition ended, not restarting (non-continuous mode)',
-            )
-            return
-=======
           // Allow controlled auto-restart on Android too when user intended to keep listening
           if (isAndroid) {
             console.log('🤖 Android: Recognition ended')
->>>>>>> b56e7e9a
           }
 
           const now = Date.now()
@@ -589,15 +574,10 @@
       return
     }
 
-<<<<<<< HEAD
-    if (ttsActive) {
-      console.log('🔇 Ignoring toggle while TTS is active')
-=======
     // If processing, queue the start for when processing finishes
     if (isProcessing) {
       console.log('🎯 Queueing start for when processing finishes')
       pendingStartRef.current = true
->>>>>>> b56e7e9a
       return
     }
 
@@ -767,11 +747,7 @@
         }
       }
     }
-<<<<<<< HEAD
-  }, [selfContained, recognition, internalIsListening, ttsActive])
-=======
   }, [selfContained, recognition, isProcessing, internalIsListening])
->>>>>>> b56e7e9a
 
   // Determine which toggle function to use
   const toggleListening = selfContained
@@ -839,72 +815,15 @@
     prevListeningRef.current = isListening
   }, [isListening, isProcessing])
 
-<<<<<<< HEAD
-  // When processing starts, block help from showing until TTS completes.
-  useEffect(() => {
-    if (isProcessing) {
-      setHelpBlockedUntilSpeechComplete(true)
-=======
   // Hide help message after 5 seconds; allow re-show later by keying on showHelpMessage
   useEffect(() => {
     if (!showHelpMessage) return
     const timer = setTimeout(() => {
->>>>>>> b56e7e9a
       setShowHelpMessage(false)
-    }
-  }, [isProcessing])
-
-<<<<<<< HEAD
-  // Listen for TTS completion signal from AIActions to allow help to re-appear
-  useEffect(() => {
-    const onSpeechComplete = () => {
-      setHelpBlockedUntilSpeechComplete(false)
-      setTtsActive(false)
-      if (ttsClearTimerRef.current) {
-        clearTimeout(ttsClearTimerRef.current)
-        ttsClearTimerRef.current = null
-      }
-    }
-    const onSpeechStart = () => {
-      setTtsActive(true)
-      // Failsafe: auto-clear TTS state after 45s in case complete event is missed
-      if (ttsClearTimerRef.current) clearTimeout(ttsClearTimerRef.current)
-      ttsClearTimerRef.current = setTimeout(() => {
-        console.warn('⏳ TTS active timeout reached, auto-clearing gate')
-        setTtsActive(false)
-        ttsClearTimerRef.current = null
-      }, 45000)
-    }
-    // Using generic Event type to satisfy TS in DOM
-    window.addEventListener(
-      'ai:speech:complete',
-      onSpeechComplete as EventListener,
-    )
-    window.addEventListener('ai:speech:start', onSpeechStart as EventListener)
-    return () => {
-      window.removeEventListener(
-        'ai:speech:complete',
-        onSpeechComplete as EventListener,
-      )
-      window.removeEventListener(
-        'ai:speech:start',
-        onSpeechStart as EventListener,
-      )
-    }
-  }, [])
-=======
+    }, 5000)
+
     return () => clearTimeout(timer)
   }, [showHelpMessage])
->>>>>>> b56e7e9a
-
-  // Auto-show help only when idle (not listening, not processing) AND not blocked;
-  // auto-hide after 10 seconds.
-  useEffect(() => {
-    if (isProcessing || isListening || helpBlockedUntilSpeechComplete) return
-    setShowHelpMessage(true)
-    const timer = setTimeout(() => setShowHelpMessage(false), 10000)
-    return () => clearTimeout(timer)
-  }, [isProcessing, isListening, helpBlockedUntilSpeechComplete])
 
   // Handle click outside to hide
   useEffect(() => {
@@ -989,46 +908,6 @@
       />
 
       <div className="fixed bottom-20 left-0 right-0 z-[100] flex flex-col items-center VoiceShazamButton">
-<<<<<<< HEAD
-        {/* Help message */}
-        {/* Wake word status - only show when waiting for input */}
-        {!isListening && !isProcessing && (
-          <div className="px-4 py-2 rounded-full text-white shadow-2xl border border-white/20 bg-gradient-to-r from-primary to-accent ring-2 ring-white/30 mb-4 animate-in fade-in slide-in-from-bottom-3 duration-300">
-            <span className="text-sm font-medium">
-              💤 Say "Hey Jacq" or tap mic to speak
-            </span>
-          </div>
-        )}
-        {/* {showHelpMessage && !isListening && !isProcessing && (
-          <div className="relative mb-4 animate-in fade-in slide-in-from-bottom-3 duration-500">
-            <div className="px-4 py-2 rounded-full text-white shadow-2xl border border-white/20 bg-gradient-to-r from-primary to-accent ring-2 ring-white/30">
-              <div className="flex items-center gap-2 text-sm font-medium">
-                <span>🎤 Tap to speak</span>
-                <span className="opacity-80">•</span>
-                <span className="opacity-90">Auto-submits after silence</span>
-              </div>
-            </div>
-            {/* Animated caret pointing toward the mic button 
-            <div className="absolute left-1/2 -translate-x-1/2 w-0 h-0 border-l-8 border-r-8 border-t-8 border-l-transparent border-r-transparent border-t-primary/80 mt-1 animate-bounce" />
-          </div>
-        )} */}
-        {/* Status indicator - only show while listening or processing */}
-        {(isListening || isProcessing) && (
-          <div className="px-4 py-2 rounded-full text-white shadow-2xl border border-white/20 bg-gradient-to-r from-primary to-accent ring-2 ring-white/30 mb-4 animate-in fade-in slide-in-from-bottom-3 duration-300">
-            <span className="text-sm font-medium">
-              {isProcessing ? '🧠 AI is thinking...' : '🎤 Listening...'}
-            </span>
-          </div>
-        )}
-        {isListening && (transcript || showTranscript) && (
-          <div className="bg-background/90 backdrop-blur-sm rounded-lg p-4 mb-8 max-w-[90%] shadow-xl border border-primary/30 animate-in fade-in slide-in-from-bottom-5 duration-300">
-            <p className="text-md text-center font-medium tracking-tight">
-              {transcript || showTranscript}
-            </p>
-          </div>
-        )}
-        <div ref={containerRef}>
-=======
         {/* Help message - Fixed positioning to prevent layout shift */}
         <div className="absolute bottom-full mb-4 left-1/2 transform -translate-x-1/2">
           {showHelpMessage && !isListening && (
@@ -1061,7 +940,6 @@
             margin: '-8px',
           }}
         >
->>>>>>> b56e7e9a
           {(() => {
             const showProcessing = isProcessing
             const showListeningVisual =
