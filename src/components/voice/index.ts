<<<<<<< HEAD
// Voice Components
export { VoiceInput } from './VoiceInput'
export { VoiceShazamButton } from './VoiceShazamButton'
// Removed legacy exports (VoiceInputFixed, SafariAudioButton*) which are no longer present
// WakeWordIndicator intentionally not exported (deprecated)
=======
export * from './AutoplayFallbackButton'
// Voice Components (guard: only export if file exists in repo)
export { VoiceShazamButton } from './VoiceShazamButton'
>>>>>>> 09c44895
<|MERGE_RESOLUTION|>--- conflicted
+++ resolved
@@ -1,11 +1,6 @@
-<<<<<<< HEAD
 // Voice Components
 export { VoiceInput } from './VoiceInput'
 export { VoiceShazamButton } from './VoiceShazamButton'
 // Removed legacy exports (VoiceInputFixed, SafariAudioButton*) which are no longer present
 // WakeWordIndicator intentionally not exported (deprecated)
-=======
 export * from './AutoplayFallbackButton'
-// Voice Components (guard: only export if file exists in repo)
-export { VoiceShazamButton } from './VoiceShazamButton'
->>>>>>> 09c44895
